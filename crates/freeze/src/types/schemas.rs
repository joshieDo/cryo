--- conflicted
+++ resolved
@@ -24,17 +24,7 @@
     /// representation to use for binary columns
     pub binary_type: ColumnEncoding,
 
-    /// metadata about a table
-<<<<<<< HEAD
-    pub meta: Option<TableMeta>,
-}
-
-/// metadata to associated with a table
-#[derive(Clone, Debug, PartialEq)]
-pub struct TableMeta {
     /// log decoder for table
-=======
->>>>>>> 7ca00739
     pub log_decoder: Option<LogDecoder>,
 }
 
@@ -167,11 +157,7 @@
         exclude_columns: &Option<Vec<String>>,
         columns: &Option<Vec<String>>,
         sort: Option<Vec<String>>,
-<<<<<<< HEAD
-        table_meta: Option<TableMeta>,
-=======
         log_decoder: Option<LogDecoder>,
->>>>>>> 7ca00739
     ) -> Result<Table, SchemaError> {
         let column_types = self.dataset().column_types();
         let all_columns = column_types.keys().map(|k| k.to_string()).collect();
@@ -198,11 +184,7 @@
             columns,
             u256_types: u256_types.clone(),
             binary_type: binary_column_format.clone(),
-<<<<<<< HEAD
-            meta: table_meta,
-=======
             log_decoder,
->>>>>>> 7ca00739
         };
         Ok(schema)
     }
